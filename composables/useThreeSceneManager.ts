/* eslint-disable perfectionist/sort-imports */
// ~ TYPES
import type { SceneManager, SceneManagerOptions } from '@/types/scene.types'
import type { Mesh, Object3D, Points } from 'three'

// ~ VUE
import { onMounted, onUnmounted, ref, shallowRef } from 'vue'

// ~ THREE.JS
import { AmbientLight, PerspectiveCamera, Scene, WebGLRenderer } from 'three'

// ~ THREE.JS ADDONS
import { OrbitControls } from 'three/addons/controls/OrbitControls.js'

// ~ EXTERNAL COMPOSABLES
import { useCelestialBodyFactory } from '@/composables/useCelestialBodyFactory'
import { useSolarSystemData } from '@/composables/useSolarSystemData'
import { useStarfield } from '@/composables/useStarfield'
<<<<<<< HEAD
import { useZoomManager } from '~/composables/useZoomManager'

// ~ CONFIGS
import { scaleFactors } from '@/configs/scaling.config'
import { zoomThresholds } from '@/configs/zoom.config'
=======

// ~ CONFIGS
import { kmPerAu, scaleFactors, timeConfig } from '@/configs/scaling.config'
>>>>>>> af3b349d

import {
  ambientLightConfig,
  cameraConfigDefault,
  cameraInitialPosition,
  controlsConfig,
  rendererConfig,
  rendererProps,
  starfieldConfig,
} from '@/configs/scene.config'

/**
 * ? Composable for managing a Three.js core scene components, Celestial bodies, starfield + lifecycle handling
 * @param options - Configuration options for the scene manager
 * @returns - SceneManager instance with scene, camera, renderer and control methods
 */

export function useThreeSceneManager(options: SceneManagerOptions): SceneManager {
  // * Core Three.js components
  const scene = new Scene()
  const camera = new PerspectiveCamera(
    options.fov ?? cameraConfigDefault.fov,
    1, // ! window.innerWidth / window.innerHeight does not work here, use 1 instead (will be updated in renderer setup)
    options.near ?? cameraConfigDefault.near,
    options.far ?? cameraConfigDefault.far,
  )

  let renderer: WebGLRenderer | null = null
  let controls: OrbitControls | null = null

  // * State management
  const isSceneBaseInit = ref(false)
  const isSceneContentsInit = ref(false)
  let animationFrameId: number | null = null

  // * Scene objects management
  const starfield = shallowRef<Points | null>(null)
  const sun = shallowRef<Mesh | null>(null)
  const earth = shallowRef<Mesh | null>(null)
  const earthOrbit = shallowRef<Object3D | null>(null)
  const moon = shallowRef<Mesh | null>(null)
  const moonOrbit = shallowRef<Object3D | null>(null)

  // * Solar system data management
  const { data: solarSystemData, loadData: loadSolarSystemData } = useSolarSystemData()
  const { createSun, createPlanet, createOrbit, updateOrbit, cleanup: cleanupCelestialBodies } = useCelestialBodyFactory()
<<<<<<< HEAD
  const { setZoomLevel } = useZoomManager()
=======
>>>>>>> af3b349d

  /**
   * # Initialize the scene (basic setup)
   */
  const initBaseScene = () => {
    if (isSceneBaseInit.value)
      return

    const canvasElement = document.getElementById(options.containerId) as HTMLCanvasElement | null

    if (!canvasElement) {
      console.error(`Canvas element with id ${options.containerId} not found`)
      return
    }

    // * Renderer setup
    renderer = new WebGLRenderer({ ...rendererConfig, canvas: canvasElement })
    renderer.setSize(window.innerWidth, window.innerHeight)
    renderer.setPixelRatio(window.devicePixelRatio)
    renderer.setClearColor(rendererProps.backgroundColor)

    // * Controls
    controls = new OrbitControls(camera, renderer.domElement)
    Object.assign(controls, controlsConfig)

    // * Camera setup
    camera.position.set(
      cameraInitialPosition.x,
      cameraInitialPosition.y,
      cameraInitialPosition.z,
    )
    camera.aspect = window.innerWidth / window.innerHeight
    camera.updateProjectionMatrix()
    scene.add(camera)

    // * Ambient lighting
    const ambientLight = new AmbientLight(
      ambientLightConfig.color,
      ambientLightConfig.intensity,
    )
    scene.add(ambientLight)

    // * Window resize handler
    // eslint-disable-next-line ts/no-use-before-define
    window.addEventListener('resize', handleResize)

    isSceneBaseInit.value = true
  }

  /**
   * # Load data and create scene contents (starfield, celestial bodies)
   */
  const initSceneContents = async () => {
    if (!isSceneBaseInit.value) {
      console.warn('Base scene not initialized. Call initBaseScene first.')
      return
    }

    // * Starfield setup
    const { starfield: createdStarfield } = useStarfield(scene, starfieldConfig)
    starfield.value = createdStarfield

    // * Load solar system data
    await loadSolarSystemData()

    if (solarSystemData.value && solarSystemData.value.sun) {
      // * Create Sun
      sun.value = await createSun(solarSystemData.value.sun)
      if (sun.value)
        scene.add(sun.value)

<<<<<<< HEAD
      // sun's scaled radius
=======
      // Sun's scaled radius
>>>>>>> af3b349d
      const sunPhysicalRadiusKm = Number.parseFloat(solarSystemData.value.sun.physicalProps.meanRadius)
      const sunScaledRadius = sunPhysicalRadiusKm / scaleFactors.celestialBodyKmPerUnit
      console.warn(`Sun physical radius (km): ${sunPhysicalRadiusKm}, Sun scaled radius (3JS units): ${sunScaledRadius.toFixed(2)}`)

      // * Create Earth and its orbit
      const earthData = solarSystemData.value.planets.earth

      if (earthData) {
        earth.value = await createPlanet(earthData)
        console.warn('Earth mesh created:', earth.value)

<<<<<<< HEAD
        // earth's astronomical orbital distance (center to center)
=======
        // Earth's astronomical orbital distance (center to center)
>>>>>>> af3b349d
        const earthAstronomicalOrbitKm = Number.parseFloat(earthData.orbitalProps.semiMajorAxis)

        earthOrbit.value = createOrbit(
          earthAstronomicalOrbitKm,
          sunScaledRadius,
          0.1,
        )
        console.warn('Earth orbit object created:', earthOrbit.value)

        if (earth.value && earthOrbit.value) {
          earthOrbit.value.add(earth.value)
          scene.add(earthOrbit.value)
          console.warn('Is Earth mesh\'s parent the Earth orbit object?', earth.value.parent === earthOrbit.value)
          console.warn('Is Earth orbit\'s parent the main scene?', earthOrbit.value.parent === scene)
        }

        // * Create Moon
        const moonData = solarSystemData.value.planets.earth.moons.moon

        if (moonData) {
          moon.value = await createPlanet(moonData)
          console.warn('Moon mesh created:', moon.value)

<<<<<<< HEAD
          // moon's astronomical orbital distance (center to center)
          const moonAstronomicalOrbitKm = Number.parseFloat(moonData.orbitalProps.semiMajorAxis)
          // earth's scaled radius
=======
          // Moon's astronomical orbital distance (center to center)
          const moonAstronomicalOrbitKm = Number.parseFloat(moonData.orbitalProps.semiMajorAxis)
          // Earth's scaled radius
>>>>>>> af3b349d
          const earthPhysicalRadiusKm = Number.parseFloat(earthData.physicalProps.meanRadius)
          const earthScaledRadius = earthPhysicalRadiusKm / scaleFactors.celestialBodyKmPerUnit

          moonOrbit.value = createOrbit(
            moonAstronomicalOrbitKm,
            earthScaledRadius,
            2.0,
          )
          console.warn('Moon orbit object created:', moonOrbit.value)

          if (moon.value && moonOrbit.value && earthOrbit.value) {
            moonOrbit.value.add(moon.value)
            earth.value.add(moonOrbit.value)
            console.warn('Is Moon mesh\'s parent the Moon orbit object?', moon.value.parent === moonOrbit.value)
            console.warn('Is Moon orbit\'s parent the Earth mesh?', moonOrbit.value.parent === earth.value)
          }
        }
        else {
          console.error('Moon data not found in solarSystemData.value.planets.earth.moons')
        }
      }
      else {
        console.error('Earth data not found in solarSystemData.value.planets')
      }

<<<<<<< HEAD
      // TODO: loop through other planets and create them similarly
=======
      // TODO: Loop through other planets and create them similarly
>>>>>>> af3b349d
    }
    else {
      console.error('solarSystemData.value or solarSystemData.value.sun is null or undefined in initSceneContents')
    }
    isSceneContentsInit.value = true
  }

  /**
   * # Full initialization sequence
   */
  const initialize = async () => {
    initBaseScene()
    if (isSceneBaseInit.value) {
      await initSceneContents()
      // eslint-disable-next-line ts/no-use-before-define
      startAnimationLoop()
    }
  }

  /**
   * # Handle window resize events
   */
  const handleResize = () => {
    if (!isSceneBaseInit.value || !renderer || !camera)
      return

    camera.aspect = window.innerWidth / window.innerHeight
    camera.updateProjectionMatrix()
    renderer.setSize(window.innerWidth, window.innerHeight)
  }

  /**
   * # Animation loop
   */
  const animate = () => {
    if (!isSceneBaseInit.value || !renderer || !camera)
      return

    animationFrameId = requestAnimationFrame(animate)

    // * Update controls
    controls?.update()

<<<<<<< HEAD
    // * Update zoom level
    if (controls) {
      const distance = camera.position.distanceTo(controls.target)

      // calculate zoom level based on zoom.config.ts
      const thresholdIndex = zoomThresholds.findIndex(threshold => distance < threshold)
      const newZoomLevel = thresholdIndex === -1 ? 0 : zoomThresholds.length - thresholdIndex
      setZoomLevel(newZoomLevel)
    }

=======
>>>>>>> af3b349d
    // * Celestial bodies animation
    if (earth.value && earthOrbit.value) {
      updateOrbit(earth.value, earthOrbit.value)
    }
    if (moon.value && moonOrbit.value && earthOrbit.value) {
      updateOrbit(moon.value, moonOrbit.value)
    }
    // TODO: Add animation updates for other celestial bodies

    renderer.render(scene, camera)
  }

  /**
   * # Animation control methods
   */
  const startAnimationLoop = () => {
    if (!animationFrameId && isSceneBaseInit.value && isSceneContentsInit.value) {
      animate()
    }
  }

  const stopAnimationLoop = () => {
    if (animationFrameId !== null) {
      cancelAnimationFrame(animationFrameId)
      animationFrameId = null
    }
  }
<<<<<<< HEAD

  /**
   * # Cleanup function
   */
  const dispose = () => {
    if (!isSceneBaseInit.value && !isSceneContentsInit.value)
      return

    stopAnimationLoop()

=======

  /**
   * # Cleanup function
   */
  const dispose = () => {
    if (!isSceneBaseInit.value && !isSceneContentsInit.value)
      return

    stopAnimationLoop()

>>>>>>> af3b349d
    // * Remove window resize listener
    window.removeEventListener('resize', handleResize)

    // * Dispose of controls
    controls?.dispose()

    // * Cleanup celestial bodies
    cleanupCelestialBodies()

    // * Dispose of renderer
    renderer?.dispose()

    // * Reset initialization state
    isSceneBaseInit.value = false
    isSceneContentsInit.value = false
  }

  // # Lifecycle hooks
  onMounted(() => {
    initialize()
  })

  onUnmounted(() => {
    dispose()
  })

  return {
    scene,
    camera,
    renderer,
    controls,
    isSceneBaseInit,
    isSceneContentsInit,
    init: initialize,
    dispose,
  }
}<|MERGE_RESOLUTION|>--- conflicted
+++ resolved
@@ -16,17 +16,12 @@
 import { useCelestialBodyFactory } from '@/composables/useCelestialBodyFactory'
 import { useSolarSystemData } from '@/composables/useSolarSystemData'
 import { useStarfield } from '@/composables/useStarfield'
-<<<<<<< HEAD
 import { useZoomManager } from '~/composables/useZoomManager'
 
 // ~ CONFIGS
-import { scaleFactors } from '@/configs/scaling.config'
+import { kmPerAu, scaleFactors, timeConfig  } from '@/configs/scaling.config'
 import { zoomThresholds } from '@/configs/zoom.config'
-=======
-
-// ~ CONFIGS
-import { kmPerAu, scaleFactors, timeConfig } from '@/configs/scaling.config'
->>>>>>> af3b349d
+
 
 import {
   ambientLightConfig,
@@ -73,10 +68,8 @@
   // * Solar system data management
   const { data: solarSystemData, loadData: loadSolarSystemData } = useSolarSystemData()
   const { createSun, createPlanet, createOrbit, updateOrbit, cleanup: cleanupCelestialBodies } = useCelestialBodyFactory()
-<<<<<<< HEAD
   const { setZoomLevel } = useZoomManager()
-=======
->>>>>>> af3b349d
+
 
   /**
    * # Initialize the scene (basic setup)
@@ -148,11 +141,9 @@
       if (sun.value)
         scene.add(sun.value)
 
-<<<<<<< HEAD
+
       // sun's scaled radius
-=======
-      // Sun's scaled radius
->>>>>>> af3b349d
+
       const sunPhysicalRadiusKm = Number.parseFloat(solarSystemData.value.sun.physicalProps.meanRadius)
       const sunScaledRadius = sunPhysicalRadiusKm / scaleFactors.celestialBodyKmPerUnit
       console.warn(`Sun physical radius (km): ${sunPhysicalRadiusKm}, Sun scaled radius (3JS units): ${sunScaledRadius.toFixed(2)}`)
@@ -164,11 +155,8 @@
         earth.value = await createPlanet(earthData)
         console.warn('Earth mesh created:', earth.value)
 
-<<<<<<< HEAD
         // earth's astronomical orbital distance (center to center)
-=======
-        // Earth's astronomical orbital distance (center to center)
->>>>>>> af3b349d
+
         const earthAstronomicalOrbitKm = Number.parseFloat(earthData.orbitalProps.semiMajorAxis)
 
         earthOrbit.value = createOrbit(
@@ -192,15 +180,10 @@
           moon.value = await createPlanet(moonData)
           console.warn('Moon mesh created:', moon.value)
 
-<<<<<<< HEAD
           // moon's astronomical orbital distance (center to center)
           const moonAstronomicalOrbitKm = Number.parseFloat(moonData.orbitalProps.semiMajorAxis)
           // earth's scaled radius
-=======
-          // Moon's astronomical orbital distance (center to center)
-          const moonAstronomicalOrbitKm = Number.parseFloat(moonData.orbitalProps.semiMajorAxis)
-          // Earth's scaled radius
->>>>>>> af3b349d
+
           const earthPhysicalRadiusKm = Number.parseFloat(earthData.physicalProps.meanRadius)
           const earthScaledRadius = earthPhysicalRadiusKm / scaleFactors.celestialBodyKmPerUnit
 
@@ -226,11 +209,8 @@
         console.error('Earth data not found in solarSystemData.value.planets')
       }
 
-<<<<<<< HEAD
       // TODO: loop through other planets and create them similarly
-=======
-      // TODO: Loop through other planets and create them similarly
->>>>>>> af3b349d
+
     }
     else {
       console.error('solarSystemData.value or solarSystemData.value.sun is null or undefined in initSceneContents')
@@ -274,7 +254,6 @@
     // * Update controls
     controls?.update()
 
-<<<<<<< HEAD
     // * Update zoom level
     if (controls) {
       const distance = camera.position.distanceTo(controls.target)
@@ -285,8 +264,6 @@
       setZoomLevel(newZoomLevel)
     }
 
-=======
->>>>>>> af3b349d
     // * Celestial bodies animation
     if (earth.value && earthOrbit.value) {
       updateOrbit(earth.value, earthOrbit.value)
@@ -314,7 +291,6 @@
       animationFrameId = null
     }
   }
-<<<<<<< HEAD
 
   /**
    * # Cleanup function
@@ -325,18 +301,6 @@
 
     stopAnimationLoop()
 
-=======
-
-  /**
-   * # Cleanup function
-   */
-  const dispose = () => {
-    if (!isSceneBaseInit.value && !isSceneContentsInit.value)
-      return
-
-    stopAnimationLoop()
-
->>>>>>> af3b349d
     // * Remove window resize listener
     window.removeEventListener('resize', handleResize)
 
